import os
import shutil
import uuid

from django.conf import settings
from django.core.files.base import ContentFile, File
from django.core.files.images import ImageFile
from django.test import TestCase

from PIL import Image

from undermythumb.fields import ImageWithThumbnailsField
from undermythumb.renderers import BaseRenderer, CropRenderer, \
     ResizeRenderer, LetterboxRenderer
from undermythumb.tests.models import Car, Book, Author


class AutoThumbsTestCase(TestCase):

    def setUp(self):
        root = os.path.dirname(__file__)
        self.tmpname = os.path.join(root, '_image.jpg')
        try:
            os.mkdir(settings.TEST_MEDIA_ROOT)
            os.mkdir(settings.TEST_MEDIA_CUSTOM_ROOT)
        except OSError:
            pass

    def tearDown(self):
        shutil.rmtree(settings.TEST_MEDIA_ROOT)
        shutil.rmtree(settings.TEST_MEDIA_CUSTOM_ROOT)

    def _get_image(self, name=None):
        return ImageFile(open(self.tmpname), name=name)

    def test_base_renderer(self):
        renderer = BaseRenderer()

        tmp = renderer._create_tmp_image(self._get_image())
        self.assertTrue(isinstance(tmp, Image.Image))

        img = renderer._create_content_file(tmp)
        self.assertTrue(isinstance(img, ContentFile))

        self.assertRaises(NotImplementedError, renderer.generate,
                          self._get_image())

    def test_crop_renderer(self):
        renderer = CropRenderer(50, 50)
        content = renderer.generate(self._get_image())
        img = ImageFile(content)
        self.assertEqual((img.width, img.height), (50, 50))

        renderer = CropRenderer(50, 10)
        content = renderer.generate(self._get_image())
        img = ImageFile(content)
        self.assertEqual((img.width, img.height), (50, 10))

    def test_resize_renderer(self):
        renderer = ResizeRenderer(50, 10, upscale=True)
        content = renderer.generate(self._get_image())
        img = ImageFile(content)
        self.assertEqual((img.width, img.height), (50, 50))

        renderer = ResizeRenderer(50, 10, constrain=False)
        content = renderer.generate(self._get_image())
        img = ImageFile(content)
        self.assertEqual((img.width, img.height), (50, 10))

<<<<<<< HEAD
=======
    def test_resize_renderer_upscaling(self):
        renderer = ResizeRenderer(500, 500, upscale=False)
        content = renderer.generate(self._get_image())
        img = ImageFile(content)
        self.assertEqual((img.width, img.height), (100, 100))

        renderer = ResizeRenderer(500, 500, upscale=True)
        content = renderer.generate(self._get_image())
        img = ImageFile(content)
        self.assertEqual((img.width, img.height), (500, 500))

    def test_letterbox_renderer(self):
        # TODO: needs a better test. this only checks that
        # the image is the correct size, and not that it's
        # been letterboxed properly. A proper letterboxing
        # test would check the border around each side.
        
        renderer = LetterboxRenderer(500, 500, bg_color='#000000',
                                     quality=100, upscale=False)
        content = renderer.generate(self._get_image())
        img = ImageFile(content)
        self.assertEqual((img.width, img.height), (500, 500))

    def test_on_static_upload_to(self):
        scion = Car.objects.create(image=self._get_image('scion.jpg'))

        self.assertEqual((scion.image.width, scion.image.height), (100, 100))
        self.assertEqual(scion.image.name,
                         os.path.join('original', 'scion.jpg'))

        self.assertEqual((scion.image.thumbnails.small.width,
                          scion.image.thumbnails.small.height), (25, 25))
        self.assertEqual(scion.image.thumbnails.small,
                         os.path.join('thumbs', 'scion-small.jpg'))

        self.assertEqual((scion.image.thumbnails.medium.width,
                          scion.image.thumbnails.medium.height), (50, 50))
        self.assertEqual(scion.image.thumbnails.medium,
                         os.path.join('thumbs', 'scion-medium.jpg'))

        self.assertEqual((scion.image.thumbnails.large.width,
                          scion.image.thumbnails.large.height), (75, 75))
        self.assertEqual(scion.image.thumbnails.large,
                         os.path.join('thumbs', 'scion-large.jpg'))

        matrix = Car.objects.create(image=self._get_image('matrix.jpg'))

        self.assertEqual(matrix.image.name,
                         os.path.join('original', 'matrix.jpg'))

        self.assertEqual(matrix.image.thumbnails.small.name,
                         os.path.join('thumbs', 'matrix-small.jpg'))

        self.assertEqual(matrix.image.thumbnails.medium,
                         os.path.join('thumbs', 'matrix-medium.jpg'))

>>>>>>> 23241832
    def test_on_func_upload(self):
        book1_uuid = unicode(uuid.uuid4())
        book1 = Book(name=book1_uuid, image=self._get_image('book1.jpg'))
        book1.save()

        self.assertEqual(book1.image.name,
                         os.path.join(book1_uuid, 'original.jpg'))

        self.assertEqual(book1.image.thumbnails.small.name,
                         os.path.join(book1_uuid, 'small.jpg'))

        self.assertEqual(book1.image.thumbnails.medium.name,
                         os.path.join(book1_uuid, 'medium.jpg'))

        self.assertEqual(book1.image.thumbnails.large.name,
                         os.path.join(book1_uuid, 'large.jpg'))

        book2_uuid = unicode(uuid.uuid4())
        book2 = Book(name=book2_uuid, image=self._get_image('book2.jpg'))
        book2.save()

        self.assertEqual(book2.image.name,
                         os.path.join(book2_uuid, 'original.jpg'))

        self.assertEqual(book2.image.thumbnails.small.name,
                         os.path.join(book2_uuid, 'small.jpg'))

        self.assertEqual(book2.image.thumbnails.medium.name,
                         os.path.join(book2_uuid, 'medium.jpg'))

        self.assertEqual(book2.image.thumbnails.large.name,
                         os.path.join(book2_uuid, 'large.jpg'))

    def test_custom_thumbnails_storage(self):
        author1 = Author.objects.create(image=self._get_image('author1.jpg'))
        self.assertTrue(settings.TEST_MEDIA_ROOT in author1.image.path)
        self.assertTrue(settings.TEST_MEDIA_CUSTOM_ROOT in
            author1.image.thumbnails.small.path)

    def test_thumbnails_update_on_save(self):
        author1 = Author.objects.create(image=self._get_image('author1.jpg'))
        self.assertEquals(author1.image, 'authors/author1.jpg')
        self.assertEquals(author1.image.thumbnails.small,
                          'authors/author1-small.png')
        author1.image = self._get_image('author1-1.jpg')
        author1.save()
        self.assertEquals(author1.image, 'authors/author1-1.jpg')
        self.assertEquals(author1.image.thumbnails.small,
                          'authors/author1-1-small.png')<|MERGE_RESOLUTION|>--- conflicted
+++ resolved
@@ -67,8 +67,6 @@
         img = ImageFile(content)
         self.assertEqual((img.width, img.height), (50, 10))
 
-<<<<<<< HEAD
-=======
     def test_resize_renderer_upscaling(self):
         renderer = ResizeRenderer(500, 500, upscale=False)
         content = renderer.generate(self._get_image())
@@ -92,40 +90,6 @@
         img = ImageFile(content)
         self.assertEqual((img.width, img.height), (500, 500))
 
-    def test_on_static_upload_to(self):
-        scion = Car.objects.create(image=self._get_image('scion.jpg'))
-
-        self.assertEqual((scion.image.width, scion.image.height), (100, 100))
-        self.assertEqual(scion.image.name,
-                         os.path.join('original', 'scion.jpg'))
-
-        self.assertEqual((scion.image.thumbnails.small.width,
-                          scion.image.thumbnails.small.height), (25, 25))
-        self.assertEqual(scion.image.thumbnails.small,
-                         os.path.join('thumbs', 'scion-small.jpg'))
-
-        self.assertEqual((scion.image.thumbnails.medium.width,
-                          scion.image.thumbnails.medium.height), (50, 50))
-        self.assertEqual(scion.image.thumbnails.medium,
-                         os.path.join('thumbs', 'scion-medium.jpg'))
-
-        self.assertEqual((scion.image.thumbnails.large.width,
-                          scion.image.thumbnails.large.height), (75, 75))
-        self.assertEqual(scion.image.thumbnails.large,
-                         os.path.join('thumbs', 'scion-large.jpg'))
-
-        matrix = Car.objects.create(image=self._get_image('matrix.jpg'))
-
-        self.assertEqual(matrix.image.name,
-                         os.path.join('original', 'matrix.jpg'))
-
-        self.assertEqual(matrix.image.thumbnails.small.name,
-                         os.path.join('thumbs', 'matrix-small.jpg'))
-
-        self.assertEqual(matrix.image.thumbnails.medium,
-                         os.path.join('thumbs', 'matrix-medium.jpg'))
-
->>>>>>> 23241832
     def test_on_func_upload(self):
         book1_uuid = unicode(uuid.uuid4())
         book1 = Book(name=book1_uuid, image=self._get_image('book1.jpg'))
