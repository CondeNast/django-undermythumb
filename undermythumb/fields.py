import datetime
import os

from django.core.exceptions import ImproperlyConfigured
from django.db.models import signals
from django.db.models.fields.files import ImageField, ImageFieldFile, \
     ImageFileDescriptor
from django.utils.encoding import force_unicode, smart_str


class ThumbnailFieldFile(ImageFieldFile):

    def __init__(self, attname, renderer, *args, **kwargs):
        self.attname = attname
        self.renderer = renderer
        super(ThumbnailFieldFile, self).__init__(*args, **kwargs)
        self.storage = self.field.thumbnails_storage

    def save(self):
<<<<<<< HEAD
        assert False, "Can't save this."
=======
        raise NotImplemented("Can't save thumbnails directly.")
>>>>>>> b21c2239


class Thumbnails(object):

    def __init__(self, field_file):
        self.file = field_file
        self.field = self.file.field
        self.instance = self.file.instance

        self._cache = {}
        self._populate()

    def _populate(self):
        if not self._cache and self.file.name:
            for options in self.field.thumbnails:
                try:
                    attname, renderer, key = options
                except ValueError:
                    attname, renderer = options
                    key = attname
                ext = '.%s' % renderer.format
                name = self.field.generate_thumbnail_filename(
                    instance=self.instance,
                    original=self.file,
                    key=key,
                    ext=ext,
                )
                thumbnail = ThumbnailFieldFile(
                    attname,
                    renderer,
                    self.instance,
                    self.field,
                    name,
                )
                self._cache[attname] = thumbnail

    def clear_cache(self):
        self._cache = {}

    def __getattr__(self, name):
        try:
            return self._cache[name]
        except KeyError:
            return object.__getattr__(self, name)

    def __iter__(self):
        self._populate()
        for attname, value in self._cache.iteritems():
            yield value


class ImageWithThumbnailsFieldFile(ImageFieldFile):

    def __init__(self, *args, **kwargs):
        super(ImageWithThumbnailsFieldFile, self).__init__(*args, **kwargs)
        self.thumbnails = Thumbnails(self)

    def save(self, name, content, save=True):
        super(ImageWithThumbnailsFieldFile, self).save(name, content, save)
        self.thumbnails.clear_cache()

        for thumbnail in self.thumbnails:
            rendered = thumbnail.renderer.generate(content)
            self.field.thumbnails_storage.save(thumbnail.name, rendered)


class ImageWithThumbnailsField(ImageField):
    attr_class = ImageWithThumbnailsFieldFile

    def __init__(self, thumbnails=None, thumbnails_upload_to=None,
            thumbnails_storage=None, *args, **kwargs):
        super(ImageWithThumbnailsField, self).__init__(*args, **kwargs)
        self.thumbnails = thumbnails or []

        self.thumbnails_storage = thumbnails_storage or self.storage
        self.thumbnails_upload_to = thumbnails_upload_to

        if callable(self.thumbnails_upload_to):
            self.generate_thumbnail_filename = self.thumbnails_upload_to

    def generate_thumbnail_filename(self, instance, original, key, ext):
        base, _ext = os.path.splitext(force_unicode(original))
        return '%s-%s%s' % (base, key, ext)

    def south_field_triple(self):
        """Return a description of this field for South.
        """
        from south.modelsinspector import introspector

        field_class = "django.db.models.fields.files.ImageField"
        args, kwargs = introspector(self)
<<<<<<< HEAD
        return (field_class, args, kwargs)


class ThumbnailOverrideFieldDescriptor(ImageFileDescriptor):

    def __get__(self, instance, owner):        
        # if this particular field is empty, return the url
        # of the mirror field's thumbnail
        mirror_field = self.field.mirror_field
        thumbnail_name = self.field.thumbnail_name

        value = super(ThumbnailOverrideFieldDescriptor, self).__get__(instance, owner)
        
        if value:
            return value

        mirror_attr = getattr(instance, mirror_field)
        thumbnail = getattr(mirror_attr.thumbnails, thumbnail_name)
        return thumbnail


class ThumbnailOverrideField(ImageField):
    """Provides a field for explicitly overriding thumbnails.
    """
    descriptor_class = ThumbnailOverrideFieldDescriptor

    def __init__(self, mirror_field, thumbnail_name, *args, **kwargs):
        kwargs.update(blank=True, null=True)
        super(ThumbnailOverrideField, self).__init__(*args, **kwargs)
        self.mirror_field = mirror_field
        self.thumbnail_name = thumbnail_name

    def south_field_triple(self):
        from south.modelinspector import introspector

        field_class = 'django.db.models.fields.files.ImageField'
        args, kwargs = introspector(self)
        return (field_class, args, kwargs)
    
=======
        return (field_class, args, kwargs)
>>>>>>> b21c2239
<|MERGE_RESOLUTION|>--- conflicted
+++ resolved
@@ -17,11 +17,7 @@
         self.storage = self.field.thumbnails_storage
 
     def save(self):
-<<<<<<< HEAD
-        assert False, "Can't save this."
-=======
         raise NotImplemented("Can't save thumbnails directly.")
->>>>>>> b21c2239
 
 
 class Thumbnails(object):
@@ -113,7 +109,6 @@
 
         field_class = "django.db.models.fields.files.ImageField"
         args, kwargs = introspector(self)
-<<<<<<< HEAD
         return (field_class, args, kwargs)
 
 
@@ -151,8 +146,4 @@
 
         field_class = 'django.db.models.fields.files.ImageField'
         args, kwargs = introspector(self)
-        return (field_class, args, kwargs)
-    
-=======
-        return (field_class, args, kwargs)
->>>>>>> b21c2239
+        return (field_class, args, kwargs)