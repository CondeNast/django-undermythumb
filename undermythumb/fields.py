--- conflicted
+++ resolved
@@ -97,26 +97,9 @@
         if callable(self.thumbnails_upload_to):
             self.generate_thumbnail_filename = self.thumbnails_upload_to
 
-<<<<<<< HEAD
     def generate_thumbnail_filename(self, instance, original, key, ext):
         base, _ext = os.path.splitext(force_unicode(original))
         return '%s-%s%s' % (base, key, ext)
-=======
-    def get_thumbnail_directory_name(self):
-        now = datetime.datetime.now()
-        dirname = smart_str(self.thumbnails_upload_to)
-        dirpath = force_unicode(now.strftime(dirname))
-        return os.path.normpath(dirpath)
-
-    def get_thumbnail_filename(self, filename, key, ext):
-        basename, _ext = os.path.splitext(filename)
-        name = self.thumbnails_storage.get_valid_name(basename)
-        return '%s-%s%s' % (name, key, ext)
-
-    def generate_thumbnail_filename(self, instance, filename, key, ext):
-        dirname = self.get_thumbnail_directory_name()
-        filename = self.get_thumbnail_filename(filename, key, ext)
-        return os.path.join(dirname, filename)
 
     def south_field_triple(self):
         """Return a description of this field for South.
@@ -125,6 +108,4 @@
 
         field_class = "django.db.models.fields.files.ImageField"
         args, kwargs = introspector(self)
-        return (field_class, args, kwargs)
-
->>>>>>> 4cd10494
+        return (field_class, args, kwargs)